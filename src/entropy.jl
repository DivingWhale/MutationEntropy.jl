"""
    find_stable_neighbors(matrix_idx::Int, distance_matrices::Vector{Matrix{Float64}}, mutation::String)

Find residues that are within 13Å in all rounds using matrix indices.

Args:
- matrix_idx: Position index in the truncated matrix (1-based)
- distance_matrices: Vector of truncated distance matrices  
- mutation: Mutation identifier for logging

Returns:
- Vector of matrix indices for stable neighbor residues
"""
function find_stable_neighbors(matrix_idx::Int, distance_matrices::Vector{Matrix{Float64}}, mutation::String)::Vector{Int}
    all_round_indices = Vector{Vector{Int}}()
    
    for dist_matrix in distance_matrices
        round_indices = find_residues_within_distance(matrix_idx, dist_matrix; distance=13.0)
        push!(all_round_indices, round_indices)
    end
    
    if isempty(all_round_indices)
        @warn "No valid distance matrices found for $mutation."
        return Int[]
    end
    
    # Get intersection of all rounds
    indices = all_round_indices[1]
    for round_indices in all_round_indices[2:end]
        indices = intersect(indices, round_indices)
    end
    
    return indices
end

"""
    filter_low_plddt_residues_per_round(indices::Vector{Int}, mutation::String, params::EntropyParams, num_rounds::Int=20)

Filter out low pLDDT residues for each round and return the union of all filtered residues.
Uses data_dir from params struct.
"""
function filter_low_plddt_residues_per_round(indices::Vector{Int}, mutation::String, params::EntropyParams, num_rounds::Int=20)::Vector{Int}
    if !params.filter_low_plddt
        return indices
    end
    
    # Ensure data_dir is provided
    if isempty(params.data_dir)
        error("No data directory provided: params.data_dir is empty. Please provide data_dir in EntropyParams.")
    end
    
    all_low_plddt = Set{Int}()
    datadir = params.data_dir
    
    # Get low pLDDT residues for both mutant and WT for each available round
    for mut_id in [mutation, "WT"]
        for round_idx in 1:num_rounds
            try
                low_plddt_residues = get_low_plddt_residues(mut_id, round_idx, datadir, threshold=params.plddt_threshold)
                if !isempty(low_plddt_residues)
                    # Convert PDB residue numbers to matrix indices
                    # PDB residue number -> matrix index using the offset from params
                    # matrix_index = pdb_resnum - offset
                    first_pdb_in_matrix = params.offset + 1  # First PDB residue in truncated matrix
                    low_plddt_matrix_indices = [r - params.offset for r in low_plddt_residues if r >= first_pdb_in_matrix]
                    union!(all_low_plddt, low_plddt_matrix_indices)
                end
            catch e
                # Skip rounds that don't exist or have errors - this is expected behavior
                continue
            end
        end
    end

    filtered_indices = filter(idx -> !(idx in all_low_plddt), indices)
    
    return filtered_indices
end

"""
    calculate_entropy_terms(matrix_idx::Int, indices::Vector{Int}, round_data::Vector{Tuple{Matrix{Float64}, Matrix{Float64}, Matrix{Float64}, Matrix{Float64}}}, params::EntropyParams)

Calculate entropy terms for mutant and wild-type across all rounds.
"""
function calculate_entropy_terms(matrix_idx::Int, indices::Vector{Int}, round_data::Vector{Tuple{Matrix{Float64}, Matrix{Float64}, Matrix{Float64}, Matrix{Float64}}}, params::EntropyParams)
    mut_terms = zeros(length(round_data), length(indices))
    wt_terms = zeros(length(round_data), length(indices))
    
    for (round_idx, (PAE_mut, PAE_wt, dist_mut, dist_wt)) in enumerate(round_data)
        for (term_idx, i) in enumerate(indices)
            if checkbounds(Bool, dist_mut, matrix_idx, i) &&
               checkbounds(Bool, dist_wt, matrix_idx, i) &&
               checkbounds(Bool, PAE_mut, matrix_idx, i) &&
               checkbounds(Bool, PAE_wt, matrix_idx, i)
                
                d_mut = dist_mut[matrix_idx, i]
                d_wt = dist_wt[matrix_idx, i]

                if d_mut > 0.0 && d_wt > 0.0
                    mut_terms[round_idx, term_idx] = PAE_mut[matrix_idx, i]^(2 - params.rho) / (d_mut^params.α)
                    wt_terms[round_idx, term_idx] = PAE_wt[matrix_idx, i]^(2 - params.rho) / (d_wt^params.α)
                end
            end
        end
    end
    
    return mut_terms, wt_terms
end

"""
    ΔΔS(params::EntropyParams, data::MutationData)

Calculates the change in entropy (ΔΔS) for a given mutation using structured parameters.
This is the main function that orchestrates the entropy calculation process.

The function converts biological residue numbers to matrix indices and performs entropy calculations
on truncated matrices where the first matrix position corresponds to the first biological residue
in the analysis region.
"""
function ΔΔS(params::EntropyParams, data::MutationData, self_normalize::Bool)::Float64
    # Convert biological residue number to matrix index for truncated matrices
    # For Thermonuclease: position=88, offset=87 → matrix_idx=1 (first position in truncated matrix)
    matrix_idx = params.position - params.offset
    
    # First layer filtering: check if the current position itself has low pLDDT
    if params.filter_low_plddt
        if !isempty(params.data_dir)
            # Use the biological residue number for pLDDT lookup
            full_seq_residue_number = params.position
            is_position_low_plddt = false
            
            # Check both mutant and WT pLDDTs
            for mut_id in [data.mutation, "WT"]
                num_rounds_to_check = (mut_id == "WT") ? length(data.wt_pae) : length(data.mutant_pae)
                
                for round_idx in 1:num_rounds_to_check
                    try
                        low_plddt_residues = get_low_plddt_residues(mut_id, round_idx, params.data_dir, threshold=params.plddt_threshold)
                        if full_seq_residue_number in low_plddt_residues
                            is_position_low_plddt = true
                            break
                        end
                    catch e
                        # Skip rounds that don't exist - this is expected
                        continue
                    end
                end
                if is_position_low_plddt
                    break
                end
            end
            
            if is_position_low_plddt
                # println("ΔΔS calculation: Position $(params.position) itself is low pLDDT (< $(params.plddt_threshold)) in $(data.mutation) or WT")
                return NaN
            end
        end
    end
    
    # Collect round data
    round_data = Vector{Tuple{Matrix{Float64}, Matrix{Float64}, Matrix{Float64}, Matrix{Float64}}}()
    for round_idx in eachindex(data.mutant_pae, data.wt_pae)
        if round_idx <= length(data.mutant_dist) && round_idx <= length(data.wt_dist)
            push!(round_data, (data.mutant_pae[round_idx], data.wt_pae[round_idx], 
                              data.mutant_dist[round_idx], data.wt_dist[round_idx]))
        end
    end
    
    if isempty(round_data)
        @warn "No valid round data found for position $(params.position) in $(data.mutation)."
        return NaN
    end
    
    # Find stable neighbors for both mutant and WT using matrix indices
    indices_mut = find_stable_neighbors(matrix_idx, data.mutant_dist, "$(data.mutation)_mutant")
    indices_wt = find_stable_neighbors(matrix_idx, data.wt_dist, "$(data.mutation)_wt")
    
    # Use intersection of both mutant and WT stable neighbors
    indices = intersect(indices_mut, indices_wt)
    
    if isempty(indices)
        @warn "No residues found within 13Å in all rounds for position $(params.position) in $(data.mutation)."
        return NaN
    end
    
    # Filter out low pLDDT residues if requested (applies to all rounds)
    indices = filter_low_plddt_residues_per_round(indices, data.mutation, params, length(round_data))
    
    if isempty(indices)
        @warn "All residues within 13Å were filtered out due to low pLDDT for position $(params.position) in $(data.mutation)."
        return NaN
    end
    
    # Calculate entropy terms
    mut_terms, wt_terms = calculate_entropy_terms(matrix_idx, indices, round_data, params)
    
    # Calculate final result
    avg_mut_terms = mean(mut_terms, dims = 1)[1, :]
    avg_wt_terms = mean(wt_terms, dims = 1)[1, :]
    
    ΔΔS_val = sum(avg_mut_terms - avg_wt_terms)
    if self_normalize
        ΔΔS_val /= length(indices)
    end
    return ΔΔS_val
end

"""
    ΔΔG_prime(A, ΔΔS, ΔΔG)

Calculates the corrected ΔΔG value.
"""
ΔΔG_prime(A::Float64, ΔΔS::Float64, ΔΔG::Float64)::Float64 = ΔΔG + A * ΔΔS


function process_single_mutation(
    mutation::AbstractString,
    position::Int,
    single_ddG::Dict{String,Float64},
    wt_pae::Vector{Matrix{Float64}},
    wt_dist::Vector{Matrix{Float64}},
    paes::Dict{String,Vector{Matrix{Float64}}},
    dist_matrices::Dict{String,Vector{Matrix{Float64}}},
    ddG_exp::DataFrame,
    rho::Float64,
    A::Float64,
    α::Float64,
    offset::Int,
    verbose::Bool,
    data_dir::String = "",
    filter_low_plddt::Bool = false,
    plddt_threshold::Float64 = 90.0,
    self_normalize::Bool = false,
)::Union{Tuple{Float64,Float64,Float64},Nothing}
    mutation_upper = uppercase(mutation)
    
    if !haskey(single_ddG, mutation_upper)
        verbose && println("Skipping: $mutation (not in Rosetta ddG data).")
        return nothing
    end
    
    if !haskey(paes, mutation)
        verbose && println("Skipping: $mutation (no PAE data).")
        return nothing
    end
    
    if !haskey(dist_matrices, mutation)
        verbose && println("Skipping: $mutation (no distance matrix data).")
        return nothing
    end

    experimental_ddG = get_experimental_ddg(ddG_exp, position, string(mutation_upper[end]))
    if experimental_ddG === nothing
        verbose && println("Skipping: $mutation (no experimental ddG).")
        return nothing
    end

    ddG = single_ddG[mutation_upper]
    
    # Create structured data
    data = MutationData(wt_pae, paes[mutation], wt_dist, dist_matrices[mutation], mutation)
    params = EntropyParams(position, rho, α, offset, filter_low_plddt, plddt_threshold, data_dir)
    
    ΔΔS_val = ΔΔS(params, data, self_normalize)
    predicted_ddG = ΔΔG_prime(A, ΔΔS_val, ddG)
    
    return (experimental_ddG, predicted_ddG, ddG)
end

function calculate_ddgs(
    task_file_path::String,
    single_ddG::Dict{String,Float64},
    pdb_path::String,
    wt_pae::Vector{Matrix{Float64}},
    wt_dist::Vector{Matrix{Float64}},
    paes::Dict{String,Vector{Matrix{Float64}}},
    dist_matrices::Dict{String,Vector{Matrix{Float64}}},
    ddG_exp::DataFrame,
    rho::Float64,
    A::Float64,
    α::Float64,
    offset::Int;
    verbose::Bool = false,
    data_dir::String = "",
    filter_low_plddt::Bool = false,
    plddt_threshold::Float64 = 90.0,
    self_normalize::Bool = false,
)::Tuple{Vector{Float64},Vector{Float64},Vector{Float64}}
    mutations = read_mutations_from_file(task_file_path)
    results = Vector{Tuple{Float64,Float64,Float64}}()

    for m in mutations
        position = parse_mutation_position(m)
        result = process_single_mutation(m, position, single_ddG, wt_pae, wt_dist, paes, dist_matrices, ddG_exp, rho, A, α, offset, verbose, data_dir, filter_low_plddt, plddt_threshold, self_normalize)
        
        if result !== nothing && !isnan(last(result))
            push!(results, result)
        elseif verbose
            println("Skipping mutation: $m (result is NaN or not found).")
        end
    end

    isempty(results) && return (Float64[], Float64[], Float64[])
    
    # Unzip results into separate vectors
    exp_ddG = [r[1] for r in results]
    pred_ddG = [r[2] for r in results]
    rosetta_ddG = [r[3] for r in results]
    
    return exp_ddG, pred_ddG, rosetta_ddG
end

"""
    process_entropy_data(datadir::String, param_subdir::String, nearby_normalize::Bool, verbose::Bool=false; auto_detect::Bool=true)::DataFrame

Process entropy data from saved JLD2 files.

When `auto_detect=true` (default), automatically detects the data format:
- New format: Uses mutation_id directly as matrix index
- Old format: Uses mutation_position - residue_offset as matrix index

When `auto_detect=false`, assumes old format (mutation_position and residue_offset).
"""
function process_entropy_data(datadir::String, param_subdir::String, nearby_normalize::Bool, verbose::Bool=false; auto_detect::Bool=true)::DataFrame
    all_mutant_data = Dict{String, Dict{String, Float64}}()

    # Iterate through each mutant directory in the base data directory
    for mutant_dir_name in readdir(datadir)
        mutant_path = joinpath(datadir, mutant_dir_name)
        if !isdir(mutant_path)
            continue
        end

        # Construct the path to the specific parameter subdirectory
        param_path = joinpath(mutant_path, param_subdir)
        
        if !isdir(param_path)
            if verbose
                println("Parameter directory not found for mutant $mutant_dir_name: $param_path. Skipping...")
            end
            continue
        end

        # Find the JLD2 file in the parameter directory
        jld_files = filter(f -> endswith(f, ".jld2"), readdir(param_path))
        if isempty(jld_files)
            if verbose
                println("No JLD2 file found in $param_path. Skipping...")
            end
            continue
        end
        filepath = joinpath(param_path, first(jld_files))

        # Load data from the JLD2 file
        local temp
        try
            temp = jldopen(filepath, "r") do file
                if !haskey(file, "data")
                    println("JLD2 file $filepath is missing the 'data' key. Skipping...")
                    return nothing
                end
                file["data"]
            end
            if temp === nothing
                continue
            end
        catch e
            println("Failed to open or read JLD2 file $filepath. Error: $e. Skipping...")
            continue
        end

        # Extract metadata and detect data format
        meta = temp["metadata"]
        mutant_name = uppercase(meta["mutant"])  # Use uppercase for consistency with experimental data
        
        # Support both single and multi-mutation formats
        # Determine mutation positions (matrix indices) based on data format
        local mutation_matrix_indices::Vector{Int}
        
        # Detect format: new format has "indexing_info" dict
        if auto_detect && haskey(meta, "indexing_info")
<<<<<<< HEAD
            # New format: mutation_position(s) are actually mutation_id (1-based matrix indices)
            if haskey(meta, "mutation_positions")
                # Multi-mutation in new format
                mutation_matrix_indices = meta["mutation_positions"]
            else
                # Single mutation in new format
                mutation_id = meta["mutation_position"]
                mutation_matrix_indices = [mutation_id]
            end
            if verbose
                println("Processing $mutant_name: new format (mutation_ids=$mutation_matrix_indices)")
            end
        elseif haskey(meta, "residue_offset")
            # Old format: use bio positions and convert to matrix indices
            if haskey(meta, "mutation_positions_bio")
                # Multi-mutation old format
                mutation_positions_bio = meta["mutation_positions_bio"]
            elseif haskey(meta, "mutation_positions")
                mutation_positions_bio = meta["mutation_positions"]
            else
                # Single mutation old format
                mutation_positions_bio = [meta["mutation_position"]]
=======
            # New format: use mutation_position and subtract matrix_offset to get matrix index
            mutation_position = meta["mutation_position"]
            matrix_offset = meta["indexing_info"]["matrix_offset"]
            mutation_matrix_idx = mutation_position - matrix_offset
            if verbose
                println("Processing $mutant_name: new format (position=$mutation_position, matrix_offset=$matrix_offset, matrix_idx=$mutation_matrix_idx)")
>>>>>>> a72b5106
            end
            
            offset = meta["residue_offset"]
            mutation_matrix_indices = [pos - offset for pos in mutation_positions_bio]
            
            if verbose
                println("Processing $mutant_name: old format (positions_bio=$mutation_positions_bio, offset=$offset, matrix_indices=$mutation_matrix_indices)")
            end
        else
            println("Unknown data format for mutant $mutant_name. Skipping...")
            continue
        end

        # Extract results data
        results = temp["results"]

        # Calculate the ddS at all mutation sites (sum for multi-mutation)
        local mutant_ddS = 0.0
        for matrix_idx in mutation_matrix_indices
            # Ensure index is within bounds
            if matrix_idx < 1 || matrix_idx > length(results["all_residues"]["ddS_filtered"])
                if verbose
                    println("Matrix index $matrix_idx is out of bounds for mutant $mutant_name. Skipping this position...")
                end
                continue
            end
            
            val = results["all_residues"]["ddS_filtered"][matrix_idx]
            if !isnan(val)
                mutant_ddS += val
            elseif verbose
                println("ddS at matrix index $matrix_idx for $mutant_name is NaN. Skipping this position...")
            end
        end
        
        if isnan(mutant_ddS) || mutant_ddS == 0.0
            if verbose
                println("Total mutant_ddS for $mutant_name is NaN or zero. Skipping...")
            end
            continue
        end

        # Calculate the ddS of nearby residues
        local nearby_ddS = 0.0
        local nearby_count = 0
        
        nearby_residues_data = results["nearby_residues"]
        
        # Check if we have per-position nearby residues data (multi-mutation format)
        if haskey(meta, "mutation_positions_bio") || haskey(meta, "mutation_positions")
            # Multi-mutation format: per-position nearby residues
            all_nearby_indices = Set{Int}()
            
            # Get biological positions for position keys
            if auto_detect && haskey(meta, "indexing_info")
                # For new format, we need to reconstruct bio positions if available
                # For now, use matrix indices as keys might vary
                # This is a limitation - new format may not have per-position nearby data
                if verbose
                    println("Warning: Per-position nearby residues not fully supported in new format for $mutant_name")
                end
            else
                # Old format with bio positions
                mutation_positions_bio = haskey(meta, "mutation_positions_bio") ? 
                    meta["mutation_positions_bio"] : 
                    (haskey(meta, "mutation_positions") ? 
                        meta["mutation_positions"] : [meta["mutation_position"]])
                
                for mutation_pos_bio in mutation_positions_bio
                    position_key = "pos_$(mutation_pos_bio)"
                    
                    if haskey(nearby_residues_data, position_key)
                        position_data = nearby_residues_data[position_key]
                        if haskey(position_data, "indices")
                            union!(all_nearby_indices, position_data["indices"])
                        end
                    elseif verbose
                        println("Warning: No nearby residues data found for position $mutation_pos_bio (key: $position_key) in mutant $mutant_name")
                    end
                end
            end
            
            # Calculate ddS sum for all unique nearby residues
            for idx in all_nearby_indices
                if idx >= 1 && idx <= length(results["all_residues"]["ddS_filtered"])
                    val = results["all_residues"]["ddS_filtered"][idx]
                    if !isnan(val)
                        nearby_ddS += val
                        nearby_count += 1
                    end
                elseif verbose
                    println("Warning: Index $idx is out of bounds for mutant $mutant_name")
                end
            end
        else
            # Single mutation format: simple nearby residues array
            if haskey(nearby_residues_data, "ddS_filtered")
                nearby_ddS_values = filter(!isnan, nearby_residues_data["ddS_filtered"])
                nearby_ddS = sum(nearby_ddS_values)
                nearby_count = length(nearby_ddS_values)
            end
        end
        
        if verbose && nearby_count == 0
            println("Warning: No valid nearby residues found for mutant $mutant_name")
        end
        
        # Normalize by count if flag is set
        if nearby_normalize && nearby_count > 0
            nearby_ddS = nearby_ddS / nearby_count
        end

        # Store the results in the dictionary
        all_mutant_data[mutant_name] = Dict(
            "mutant_ddS" => mutant_ddS,
            "nearby_ddS" => nearby_ddS
        )
    end

    # Convert the calculated data dictionary to a DataFrame
    calculated_df = DataFrame(
        mutant = collect(keys(all_mutant_data)),
        mutant_ddS = [d["mutant_ddS"] for d in values(all_mutant_data)],
        nearby_ddS = [d["nearby_ddS"] for d in values(all_mutant_data)]
    )

    return calculated_df
end<|MERGE_RESOLUTION|>--- conflicted
+++ resolved
@@ -379,15 +379,12 @@
         
         # Detect format: new format has "indexing_info" dict
         if auto_detect && haskey(meta, "indexing_info")
-<<<<<<< HEAD
-            # New format: mutation_position(s) are actually mutation_id (1-based matrix indices)
-            if haskey(meta, "mutation_positions")
-                # Multi-mutation in new format
-                mutation_matrix_indices = meta["mutation_positions"]
-            else
-                # Single mutation in new format
-                mutation_id = meta["mutation_position"]
-                mutation_matrix_indices = [mutation_id]
+            # New format: use mutation_position and subtract matrix_offset to get matrix index
+            mutation_position = meta["mutation_position"]
+            matrix_offset = meta["indexing_info"]["matrix_offset"]
+            mutation_matrix_idx = mutation_position - matrix_offset
+            if verbose
+                println("Processing $mutant_name: new format (position=$mutation_position, matrix_offset=$matrix_offset, matrix_idx=$mutation_matrix_idx)")
             end
             if verbose
                 println("Processing $mutant_name: new format (mutation_ids=$mutation_matrix_indices)")
@@ -402,14 +399,6 @@
             else
                 # Single mutation old format
                 mutation_positions_bio = [meta["mutation_position"]]
-=======
-            # New format: use mutation_position and subtract matrix_offset to get matrix index
-            mutation_position = meta["mutation_position"]
-            matrix_offset = meta["indexing_info"]["matrix_offset"]
-            mutation_matrix_idx = mutation_position - matrix_offset
-            if verbose
-                println("Processing $mutant_name: new format (position=$mutation_position, matrix_offset=$matrix_offset, matrix_idx=$mutation_matrix_idx)")
->>>>>>> a72b5106
             end
             
             offset = meta["residue_offset"]
