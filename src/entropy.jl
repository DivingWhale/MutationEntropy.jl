--- conflicted
+++ resolved
@@ -215,11 +215,7 @@
         offset::Int = 0,
         gamma_params::NamedTuple{(:eta1, :kappa1, :eta2, :kappa2), NTuple{4,Int}} = (eta1=20, kappa1=7, eta2=13, kappa2=10),
     )
-<<<<<<< HEAD
         new(datadir, wt_identifier, offset)
-=======
-        new(datadir, wt_identifier, wt_dist_matrices, mut_dist_matrices, offset, gamma_params)
->>>>>>> dab70d02
     end
 end
 
