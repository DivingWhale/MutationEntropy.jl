"""
    find_stable_neighbors(matrix_idx::Int, distance_matrices::Vector{Matrix{Float64}}, mutation::String)

Find residues that are within 13Å in all rounds using matrix indices.

Args:
- matrix_idx: Position index in the truncated matrix (1-based)
- distance_matrices: Vector of truncated distance matrices  
- mutation: Mutation identifier for logging

Returns:
- Vector of matrix indices for stable neighbor residues
"""
function find_stable_neighbors(matrix_idx::Int, distance_matrices::Vector{Matrix{Float64}}, mutation::String)::Vector{Int}
    all_round_indices = Vector{Vector{Int}}()
    
    for dist_matrix in distance_matrices
        round_indices = find_residues_within_distance(matrix_idx, dist_matrix; distance=13.0)
        push!(all_round_indices, round_indices)
    end
    
    if isempty(all_round_indices)
        @warn "No valid distance matrices found for $mutation."
        return Int[]
    end
    
    # Get intersection of all rounds
    indices = all_round_indices[1]
    for round_indices in all_round_indices[2:end]
        indices = intersect(indices, round_indices)
    end
    
    return indices
end

"""
    filter_low_plddt_residues_per_round(indices::Vector{Int}, mutation::String, params::EntropyParams, num_rounds::Int=20)

Filter out low pLDDT residues for each round and return the union of all filtered residues.
Uses data_dir from params struct.
"""
function filter_low_plddt_residues_per_round(indices::Vector{Int}, mutation::String, params::EntropyParams, num_rounds::Int=20)::Vector{Int}
    if !params.filter_low_plddt
        return indices
    end
    
    # Ensure data_dir is provided
    if isempty(params.data_dir)
        error("No data directory provided: params.data_dir is empty. Please provide data_dir in EntropyParams.")
    end
    
    all_low_plddt = Set{Int}()
    datadir = params.data_dir
    
    # Get low pLDDT residues for both mutant and WT for each available round
    for mut_id in [mutation, "WT"]
        for round_idx in 1:num_rounds
            try
                low_plddt_residues = get_low_plddt_residues(mut_id, round_idx, datadir, threshold=params.plddt_threshold)
                if !isempty(low_plddt_residues)
                    # Convert PDB residue numbers to matrix indices
                    # PDB residue number -> matrix index using the offset from params
                    # matrix_index = pdb_resnum - offset
                    first_pdb_in_matrix = params.offset + 1  # First PDB residue in truncated matrix
                    low_plddt_matrix_indices = [r - params.offset for r in low_plddt_residues if r >= first_pdb_in_matrix]
                    union!(all_low_plddt, low_plddt_matrix_indices)
                end
            catch e
                # Skip rounds that don't exist or have errors - this is expected behavior
                continue
            end
        end
    end

    filtered_indices = filter(idx -> !(idx in all_low_plddt), indices)
    
    return filtered_indices
end

"""
    calculate_entropy_terms(matrix_idx::Int, indices::Vector{Int}, round_data::Vector{Tuple{Matrix{Float64}, Matrix{Float64}, Matrix{Float64}, Matrix{Float64}}}, params::EntropyParams)

Calculate entropy terms for mutant and wild-type across all rounds.
"""
function calculate_entropy_terms(matrix_idx::Int, indices::Vector{Int}, round_data::Vector{Tuple{Matrix{Float64}, Matrix{Float64}, Matrix{Float64}, Matrix{Float64}}}, params::EntropyParams)
    mut_terms = zeros(length(round_data), length(indices))
    wt_terms = zeros(length(round_data), length(indices))
    
    for (round_idx, (PAE_mut, PAE_wt, dist_mut, dist_wt)) in enumerate(round_data)
        for (term_idx, i) in enumerate(indices)
            if checkbounds(Bool, dist_mut, matrix_idx, i) &&
               checkbounds(Bool, dist_wt, matrix_idx, i) &&
               checkbounds(Bool, PAE_mut, matrix_idx, i) &&
               checkbounds(Bool, PAE_wt, matrix_idx, i)
                
                d_mut = dist_mut[matrix_idx, i]
                d_wt = dist_wt[matrix_idx, i]

                if d_mut > 0.0 && d_wt > 0.0
                    mut_terms[round_idx, term_idx] = PAE_mut[matrix_idx, i]^(2 - params.rho) / (d_mut^params.α)
                    wt_terms[round_idx, term_idx] = PAE_wt[matrix_idx, i]^(2 - params.rho) / (d_wt^params.α)
                end
            end
        end
    end
    
    return mut_terms, wt_terms
end

"""
    ΔΔS(params::EntropyParams, data::MutationData)

Calculates the change in entropy (ΔΔS) for a given mutation using structured parameters.
This is the main function that orchestrates the entropy calculation process.

The function converts biological residue numbers to matrix indices and performs entropy calculations
on truncated matrices where the first matrix position corresponds to the first biological residue
in the analysis region.
"""
function ΔΔS(params::EntropyParams, data::MutationData, self_normalize::Bool)::Float64
    # Convert biological residue number to matrix index for truncated matrices
    # For Thermonuclease: position=88, offset=87 → matrix_idx=1 (first position in truncated matrix)
    matrix_idx = params.position - params.offset
    
    # First layer filtering: check if the current position itself has low pLDDT
    if params.filter_low_plddt
        if !isempty(params.data_dir)
            # Use the biological residue number for pLDDT lookup
            full_seq_residue_number = params.position
            is_position_low_plddt = false
            
            # Check both mutant and WT pLDDTs
            for mut_id in [data.mutation, "WT"]
                num_rounds_to_check = (mut_id == "WT") ? length(data.wt_pae) : length(data.mutant_pae)
                
                for round_idx in 1:num_rounds_to_check
                    try
                        low_plddt_residues = get_low_plddt_residues(mut_id, round_idx, params.data_dir, threshold=params.plddt_threshold)
                        if full_seq_residue_number in low_plddt_residues
                            is_position_low_plddt = true
                            break
                        end
                    catch e
                        # Skip rounds that don't exist - this is expected
                        continue
                    end
                end
                if is_position_low_plddt
                    break
                end
            end
            
            if is_position_low_plddt
                # println("ΔΔS calculation: Position $(params.position) itself is low pLDDT (< $(params.plddt_threshold)) in $(data.mutation) or WT")
                return NaN
            end
        end
    end
    
    # Collect round data
    round_data = Vector{Tuple{Matrix{Float64}, Matrix{Float64}, Matrix{Float64}, Matrix{Float64}}}()
    for round_idx in eachindex(data.mutant_pae, data.wt_pae)
        if round_idx <= length(data.mutant_dist) && round_idx <= length(data.wt_dist)
            push!(round_data, (data.mutant_pae[round_idx], data.wt_pae[round_idx], 
                              data.mutant_dist[round_idx], data.wt_dist[round_idx]))
        end
    end
    
    if isempty(round_data)
        @warn "No valid round data found for position $(params.position) in $(data.mutation)."
        return NaN
    end
    
    # Find stable neighbors for both mutant and WT using matrix indices
    indices_mut = find_stable_neighbors(matrix_idx, data.mutant_dist, "$(data.mutation)_mutant")
    indices_wt = find_stable_neighbors(matrix_idx, data.wt_dist, "$(data.mutation)_wt")
    
    # Use intersection of both mutant and WT stable neighbors
    indices = intersect(indices_mut, indices_wt)
    
    if isempty(indices)
        @warn "No residues found within 13Å in all rounds for position $(params.position) in $(data.mutation)."
        return NaN
    end
    
    # Filter out low pLDDT residues if requested (applies to all rounds)
    indices = filter_low_plddt_residues_per_round(indices, data.mutation, params, length(round_data))
    
    if isempty(indices)
        @warn "All residues within 13Å were filtered out due to low pLDDT for position $(params.position) in $(data.mutation)."
        return NaN
    end
    
    # Calculate entropy terms
    mut_terms, wt_terms = calculate_entropy_terms(matrix_idx, indices, round_data, params)
    
    # Calculate final result
    avg_mut_terms = mean(mut_terms, dims = 1)[1, :]
    avg_wt_terms = mean(wt_terms, dims = 1)[1, :]
    
    ΔΔS_val = sum(avg_mut_terms - avg_wt_terms)
    if self_normalize
        ΔΔS_val /= length(indices)
    end
    return ΔΔS_val
end

"""
    ΔΔG_prime(A, ΔΔS, ΔΔG)

Calculates the corrected ΔΔG value.
"""
ΔΔG_prime(A::Float64, ΔΔS::Float64, ΔΔG::Float64)::Float64 = ΔΔG + A * ΔΔS


function process_single_mutation(
    mutation::AbstractString,
    position::Int,
    single_ddG::Dict{String,Float64},
    wt_pae::Vector{Matrix{Float64}},
    wt_dist::Vector{Matrix{Float64}},
    paes::Dict{String,Vector{Matrix{Float64}}},
    dist_matrices::Dict{String,Vector{Matrix{Float64}}},
    ddG_exp::DataFrame,
    rho::Float64,
    A::Float64,
    α::Float64,
    offset::Int,
    verbose::Bool,
    data_dir::String = "",
    filter_low_plddt::Bool = false,
    plddt_threshold::Float64 = 90.0,
    self_normalize::Bool = false,
)::Union{Tuple{Float64,Float64,Float64},Nothing}
    mutation_upper = uppercase(mutation)
    
    if !haskey(single_ddG, mutation_upper)
        verbose && println("Skipping: $mutation (not in Rosetta ddG data).")
        return nothing
    end
    
    if !haskey(paes, mutation)
        verbose && println("Skipping: $mutation (no PAE data).")
        return nothing
    end
    
    if !haskey(dist_matrices, mutation)
        verbose && println("Skipping: $mutation (no distance matrix data).")
        return nothing
    end

    experimental_ddG = get_experimental_ddg(ddG_exp, position, string(mutation_upper[end]))
    if experimental_ddG === nothing
        verbose && println("Skipping: $mutation (no experimental ddG).")
        return nothing
    end

    ddG = single_ddG[mutation_upper]
    
    # Create structured data
    data = MutationData(wt_pae, paes[mutation], wt_dist, dist_matrices[mutation], mutation)
    params = EntropyParams(position, rho, α, offset, filter_low_plddt, plddt_threshold, data_dir)
    
    ΔΔS_val = ΔΔS(params, data, self_normalize)
    predicted_ddG = ΔΔG_prime(A, ΔΔS_val, ddG)
    
    return (experimental_ddG, predicted_ddG, ddG)
end

function calculate_ddgs(
    task_file_path::String,
    single_ddG::Dict{String,Float64},
    pdb_path::String,
    wt_pae::Vector{Matrix{Float64}},
    wt_dist::Vector{Matrix{Float64}},
    paes::Dict{String,Vector{Matrix{Float64}}},
    dist_matrices::Dict{String,Vector{Matrix{Float64}}},
    ddG_exp::DataFrame,
    rho::Float64,
    A::Float64,
    α::Float64,
    offset::Int;
    verbose::Bool = false,
    data_dir::String = "",
    filter_low_plddt::Bool = false,
    plddt_threshold::Float64 = 90.0,
    self_normalize::Bool = false,
)::Tuple{Vector{Float64},Vector{Float64},Vector{Float64}}
    mutations = read_mutations_from_file(task_file_path)
    results = Vector{Tuple{Float64,Float64,Float64}}()

    for m in mutations
        position = parse_mutation_position(m)
        result = process_single_mutation(m, position, single_ddG, wt_pae, wt_dist, paes, dist_matrices, ddG_exp, rho, A, α, offset, verbose, data_dir, filter_low_plddt, plddt_threshold, self_normalize)
        
        if result !== nothing && !isnan(last(result))
            push!(results, result)
        elseif verbose
            println("Skipping mutation: $m (result is NaN or not found).")
        end
    end

    isempty(results) && return (Float64[], Float64[], Float64[])
    
    # Unzip results into separate vectors
    exp_ddG = [r[1] for r in results]
    pred_ddG = [r[2] for r in results]
    rosetta_ddG = [r[3] for r in results]
    
    return exp_ddG, pred_ddG, rosetta_ddG
end

"""
    process_entropy_data(datadir::String, param_subdir::String, nearby_normalize::Bool, verbose::Bool=false; auto_detect::Bool=true)::DataFrame

Process entropy data from saved JLD2 files.

When `auto_detect=true` (default), automatically detects the data format:
- New format: Uses mutation_id directly as matrix index
- Old format: Uses mutation_position - residue_offset as matrix index

When `auto_detect=false`, assumes old format (mutation_position and residue_offset).
"""
function process_entropy_data(datadir::String, param_subdir::String, nearby_normalize::Bool, verbose::Bool=false; auto_detect::Bool=true)::DataFrame
    all_mutant_data = Dict{String, Dict{String, Float64}}()

    # Iterate through each mutant directory in the base data directory
    for mutant_dir_name in readdir(datadir)
        mutant_path = joinpath(datadir, mutant_dir_name)
        if !isdir(mutant_path)
            continue
        end

        # Construct the path to the specific parameter subdirectory
        param_path = joinpath(mutant_path, param_subdir)
        
        if !isdir(param_path)
            if verbose
                println("Parameter directory not found for mutant $mutant_dir_name: $param_path. Skipping...")
            end
            continue
        end

        # Find the JLD2 file in the parameter directory
        jld_files = filter(f -> endswith(f, ".jld2"), readdir(param_path))
        if isempty(jld_files)
            if verbose
                println("No JLD2 file found in $param_path. Skipping...")
            end
            continue
        end
        filepath = joinpath(param_path, first(jld_files))

        # Load data from the JLD2 file
        local temp
        try
            temp = jldopen(filepath, "r") do file
                if !haskey(file, "data")
                    println("JLD2 file $filepath is missing the 'data' key. Skipping...")
<<<<<<< HEAD
                    return nothing
=======
                    return
>>>>>>> dff91bee
                end
                file["data"]
            end
            if temp === nothing
                continue
            end
        catch e
            println("Failed to open or read JLD2 file $filepath. Error: $e. Skipping...")
            continue
        end

        # Extract metadata and detect data format
        meta = temp["metadata"]
        mutant_name = lowercase(meta["mutant"])
        
<<<<<<< HEAD
        # Determine mutation matrix index based on data format
        local mutation_matrix_idx::Int
        
        # Detect format: new format has "indexing_info" dict
        if auto_detect && haskey(meta, "indexing_info")
            # New format: mutation_position is actually mutation_id (1-based matrix index)
            mutation_id = meta["mutation_position"]
            mutation_matrix_idx = mutation_id
            if verbose
                println("Processing $mutant_name: new format (mutation_id=$mutation_id)")
            end
        elseif haskey(meta, "mutation_position") && haskey(meta, "residue_offset")
            # Old format: mutation_position is biological/PDB number, need to subtract offset
            mutation_position = meta["mutation_position"]
            offset = meta["residue_offset"]
            mutation_matrix_idx = mutation_position - offset
            if verbose
                println("Processing $mutant_name: old format (position=$mutation_position, offset=$offset, matrix_idx=$mutation_matrix_idx)")
            end
        else
            println("Unknown data format for mutant $mutant_name. Skipping...")
            continue
        end
=======
        # Support both single and multi-mutation formats
        mutation_positions_bio = haskey(meta, "mutation_positions_bio") ? 
            meta["mutation_positions_bio"] : 
            (haskey(meta, "mutation_positions") ? 
                meta["mutation_positions"] : [meta["mutation_position"]])
        
        # Get residue_offset for index calculation
        offset = meta["residue_offset"]
        
        # Get residue_numbers_bio for mapping if available
        residue_info = get(temp, "residue_info", Dict())
        residue_numbers_bio = get(residue_info, "residue_numbers_bio", nothing)
>>>>>>> dff91bee

        # Extract results data
        results = temp["results"]

<<<<<<< HEAD
        # Get ddS at the mutation site using matrix index
        local mutant_ddS
        if mutation_matrix_idx < 1 || mutation_matrix_idx > length(results["all_residues"]["ddS_filtered"])
            if verbose
                println("Matrix index $mutation_matrix_idx is out of bounds for mutant $mutant_name. Skipping...")
            end
            continue
        else
            mutant_ddS = results["all_residues"]["ddS_filtered"][mutation_matrix_idx]
=======
        # Calculate the ddS at all mutation sites (sum for multi-mutation)
        local mutant_ddS = 0.0
        for mutation_pos_bio in mutation_positions_bio
            # Convert biological position to matrix index
            # Bio position - offset = matrix index (e.g., bio 88 - 87 = matrix index 1)
            index = mutation_pos_bio - offset
            
            # Ensure index is within bounds
            if index < 1 || index > length(results["all_residues"]["ddS_filtered"])
                if verbose
                    println("Index $index (bio position $mutation_pos_bio) is out of bounds for mutant $mutant_name. Skipping this position...")
                end
                continue
            end
            
            val = results["all_residues"]["ddS_filtered"][index]
            if !isnan(val)
                mutant_ddS += val
            elseif verbose
                println("ddS at bio position $mutation_pos_bio (index $index) for $mutant_name is NaN. Skipping this position...")
            end
>>>>>>> dff91bee
        end
        
        if isnan(mutant_ddS) || mutant_ddS == 0.0
            if verbose
                println("Total mutant_ddS for $mutant_name is NaN or zero. Skipping...")
            end
            continue
        end

        # Calculate the ddS of nearby residues for all mutation sites
        local nearby_ddS = 0.0
        local nearby_count = 0
        
        # New format: per-position nearby residues with indices
        nearby_residues_data = results["nearby_residues"]
        all_nearby_indices = Set{Int}()
        
        for mutation_pos_bio in mutation_positions_bio
            position_key = "pos_$(mutation_pos_bio)"
            
            if haskey(nearby_residues_data, position_key)
                position_data = nearby_residues_data[position_key]
                if haskey(position_data, "indices")
                    union!(all_nearby_indices, position_data["indices"])
                end
            elseif verbose
                println("Warning: No nearby residues data found for position $mutation_pos_bio (key: $position_key) in mutant $mutant_name")
            end
        end
        
        # Calculate ddS sum for all unique nearby residues
        for idx in all_nearby_indices
            if idx >= 1 && idx <= length(results["all_residues"]["ddS_filtered"])
                val = results["all_residues"]["ddS_filtered"][idx]
                if !isnan(val)
                    nearby_ddS += val
                    nearby_count += 1
                end
            elseif verbose
                println("Warning: Index $idx is out of bounds for mutant $mutant_name")
            end
        end
        
        if verbose && nearby_count == 0
            println("Warning: No valid nearby residues found for mutant $mutant_name")
        end
        
        # Normalize by count if flag is set
        if nearby_normalize && nearby_count > 0
            nearby_ddS = nearby_ddS / nearby_count
        end

        # Store the results in the dictionary
        all_mutant_data[mutant_name] = Dict(
            "mutant_ddS" => mutant_ddS,
            "nearby_ddS" => nearby_ddS
        )
    end

    # Convert the calculated data dictionary to a DataFrame
    calculated_df = DataFrame(
        mutant = collect(keys(all_mutant_data)),
        mutant_ddS = [d["mutant_ddS"] for d in values(all_mutant_data)],
        nearby_ddS = [d["nearby_ddS"] for d in values(all_mutant_data)]
    )

    return calculated_df
end<|MERGE_RESOLUTION|>--- conflicted
+++ resolved
@@ -357,11 +357,7 @@
             temp = jldopen(filepath, "r") do file
                 if !haskey(file, "data")
                     println("JLD2 file $filepath is missing the 'data' key. Skipping...")
-<<<<<<< HEAD
                     return nothing
-=======
-                    return
->>>>>>> dff91bee
                 end
                 file["data"]
             end
@@ -377,81 +373,67 @@
         meta = temp["metadata"]
         mutant_name = lowercase(meta["mutant"])
         
-<<<<<<< HEAD
-        # Determine mutation matrix index based on data format
-        local mutation_matrix_idx::Int
+        # Support both single and multi-mutation formats
+        # Determine mutation positions (matrix indices) based on data format
+        local mutation_matrix_indices::Vector{Int}
         
         # Detect format: new format has "indexing_info" dict
         if auto_detect && haskey(meta, "indexing_info")
-            # New format: mutation_position is actually mutation_id (1-based matrix index)
-            mutation_id = meta["mutation_position"]
-            mutation_matrix_idx = mutation_id
+            # New format: mutation_position(s) are actually mutation_id (1-based matrix indices)
+            if haskey(meta, "mutation_positions")
+                # Multi-mutation in new format
+                mutation_matrix_indices = meta["mutation_positions"]
+            else
+                # Single mutation in new format
+                mutation_id = meta["mutation_position"]
+                mutation_matrix_indices = [mutation_id]
+            end
             if verbose
-                println("Processing $mutant_name: new format (mutation_id=$mutation_id)")
-            end
-        elseif haskey(meta, "mutation_position") && haskey(meta, "residue_offset")
-            # Old format: mutation_position is biological/PDB number, need to subtract offset
-            mutation_position = meta["mutation_position"]
+                println("Processing $mutant_name: new format (mutation_ids=$mutation_matrix_indices)")
+            end
+        elseif haskey(meta, "residue_offset")
+            # Old format: use bio positions and convert to matrix indices
+            if haskey(meta, "mutation_positions_bio")
+                # Multi-mutation old format
+                mutation_positions_bio = meta["mutation_positions_bio"]
+            elseif haskey(meta, "mutation_positions")
+                mutation_positions_bio = meta["mutation_positions"]
+            else
+                # Single mutation old format
+                mutation_positions_bio = [meta["mutation_position"]]
+            end
+            
             offset = meta["residue_offset"]
-            mutation_matrix_idx = mutation_position - offset
+            mutation_matrix_indices = [pos - offset for pos in mutation_positions_bio]
+            
             if verbose
-                println("Processing $mutant_name: old format (position=$mutation_position, offset=$offset, matrix_idx=$mutation_matrix_idx)")
+                println("Processing $mutant_name: old format (positions_bio=$mutation_positions_bio, offset=$offset, matrix_indices=$mutation_matrix_indices)")
             end
         else
             println("Unknown data format for mutant $mutant_name. Skipping...")
             continue
         end
-=======
-        # Support both single and multi-mutation formats
-        mutation_positions_bio = haskey(meta, "mutation_positions_bio") ? 
-            meta["mutation_positions_bio"] : 
-            (haskey(meta, "mutation_positions") ? 
-                meta["mutation_positions"] : [meta["mutation_position"]])
-        
-        # Get residue_offset for index calculation
-        offset = meta["residue_offset"]
-        
-        # Get residue_numbers_bio for mapping if available
-        residue_info = get(temp, "residue_info", Dict())
-        residue_numbers_bio = get(residue_info, "residue_numbers_bio", nothing)
->>>>>>> dff91bee
 
         # Extract results data
         results = temp["results"]
 
-<<<<<<< HEAD
-        # Get ddS at the mutation site using matrix index
-        local mutant_ddS
-        if mutation_matrix_idx < 1 || mutation_matrix_idx > length(results["all_residues"]["ddS_filtered"])
-            if verbose
-                println("Matrix index $mutation_matrix_idx is out of bounds for mutant $mutant_name. Skipping...")
-            end
-            continue
-        else
-            mutant_ddS = results["all_residues"]["ddS_filtered"][mutation_matrix_idx]
-=======
         # Calculate the ddS at all mutation sites (sum for multi-mutation)
         local mutant_ddS = 0.0
-        for mutation_pos_bio in mutation_positions_bio
-            # Convert biological position to matrix index
-            # Bio position - offset = matrix index (e.g., bio 88 - 87 = matrix index 1)
-            index = mutation_pos_bio - offset
-            
+        for matrix_idx in mutation_matrix_indices
             # Ensure index is within bounds
-            if index < 1 || index > length(results["all_residues"]["ddS_filtered"])
+            if matrix_idx < 1 || matrix_idx > length(results["all_residues"]["ddS_filtered"])
                 if verbose
-                    println("Index $index (bio position $mutation_pos_bio) is out of bounds for mutant $mutant_name. Skipping this position...")
+                    println("Matrix index $matrix_idx is out of bounds for mutant $mutant_name. Skipping this position...")
                 end
                 continue
             end
             
-            val = results["all_residues"]["ddS_filtered"][index]
+            val = results["all_residues"]["ddS_filtered"][matrix_idx]
             if !isnan(val)
                 mutant_ddS += val
             elseif verbose
-                println("ddS at bio position $mutation_pos_bio (index $index) for $mutant_name is NaN. Skipping this position...")
-            end
->>>>>>> dff91bee
+                println("ddS at matrix index $matrix_idx for $mutant_name is NaN. Skipping this position...")
+            end
         end
         
         if isnan(mutant_ddS) || mutant_ddS == 0.0
@@ -461,37 +443,64 @@
             continue
         end
 
-        # Calculate the ddS of nearby residues for all mutation sites
+        # Calculate the ddS of nearby residues
         local nearby_ddS = 0.0
         local nearby_count = 0
         
-        # New format: per-position nearby residues with indices
         nearby_residues_data = results["nearby_residues"]
-        all_nearby_indices = Set{Int}()
-        
-        for mutation_pos_bio in mutation_positions_bio
-            position_key = "pos_$(mutation_pos_bio)"
-            
-            if haskey(nearby_residues_data, position_key)
-                position_data = nearby_residues_data[position_key]
-                if haskey(position_data, "indices")
-                    union!(all_nearby_indices, position_data["indices"])
-                end
-            elseif verbose
-                println("Warning: No nearby residues data found for position $mutation_pos_bio (key: $position_key) in mutant $mutant_name")
-            end
-        end
-        
-        # Calculate ddS sum for all unique nearby residues
-        for idx in all_nearby_indices
-            if idx >= 1 && idx <= length(results["all_residues"]["ddS_filtered"])
-                val = results["all_residues"]["ddS_filtered"][idx]
-                if !isnan(val)
-                    nearby_ddS += val
-                    nearby_count += 1
-                end
-            elseif verbose
-                println("Warning: Index $idx is out of bounds for mutant $mutant_name")
+        
+        # Check if we have per-position nearby residues data (multi-mutation format)
+        if haskey(meta, "mutation_positions_bio") || haskey(meta, "mutation_positions")
+            # Multi-mutation format: per-position nearby residues
+            all_nearby_indices = Set{Int}()
+            
+            # Get biological positions for position keys
+            if auto_detect && haskey(meta, "indexing_info")
+                # For new format, we need to reconstruct bio positions if available
+                # For now, use matrix indices as keys might vary
+                # This is a limitation - new format may not have per-position nearby data
+                if verbose
+                    println("Warning: Per-position nearby residues not fully supported in new format for $mutant_name")
+                end
+            else
+                # Old format with bio positions
+                mutation_positions_bio = haskey(meta, "mutation_positions_bio") ? 
+                    meta["mutation_positions_bio"] : 
+                    (haskey(meta, "mutation_positions") ? 
+                        meta["mutation_positions"] : [meta["mutation_position"]])
+                
+                for mutation_pos_bio in mutation_positions_bio
+                    position_key = "pos_$(mutation_pos_bio)"
+                    
+                    if haskey(nearby_residues_data, position_key)
+                        position_data = nearby_residues_data[position_key]
+                        if haskey(position_data, "indices")
+                            union!(all_nearby_indices, position_data["indices"])
+                        end
+                    elseif verbose
+                        println("Warning: No nearby residues data found for position $mutation_pos_bio (key: $position_key) in mutant $mutant_name")
+                    end
+                end
+            end
+            
+            # Calculate ddS sum for all unique nearby residues
+            for idx in all_nearby_indices
+                if idx >= 1 && idx <= length(results["all_residues"]["ddS_filtered"])
+                    val = results["all_residues"]["ddS_filtered"][idx]
+                    if !isnan(val)
+                        nearby_ddS += val
+                        nearby_count += 1
+                    end
+                elseif verbose
+                    println("Warning: Index $idx is out of bounds for mutant $mutant_name")
+                end
+            end
+        else
+            # Single mutation format: simple nearby residues array
+            if haskey(nearby_residues_data, "ddS_filtered")
+                nearby_ddS_values = filter(!isnan, nearby_residues_data["ddS_filtered"])
+                nearby_ddS = sum(nearby_ddS_values)
+                nearby_count = length(nearby_ddS_values)
             end
         end
         
